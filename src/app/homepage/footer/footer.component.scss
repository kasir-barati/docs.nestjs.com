@use '../../../scss/variables';
@use '../../../scss/utils';

:host {
  @extend .transition;
  @extend .box-sizing;
  background: var(--header-background);
  display: block;
  padding: 40px 0;
  margin: 0 -85px;
  width: auto;
  font-size: 14px;
  position: relative;
  z-index: 12;

  @include utils.media(large) {
    margin: 0 -50px;
  }

  @include utils.media(medium) {
    padding: 15px;
    margin: 0 -20px;
    width: calc(100% + 40px);
    position: static;
    height: auto;
    text-align: center;
  }
}

footer {
  display: block;
  position: relative;
  color: #929292;
  text-align: center;

  a {
<<<<<<< HEAD
    color: variables.$red-color;
=======
    @extend .transition;
    color: var(--primary-5dp);
>>>>>>> 319555e7
    font-weight: 600;

    @include utils.text-gradient();

    &:hover {
<<<<<<< HEAD
      color: variables.$red-color;
      background: #fff;
      
=======
      color: var(--primary-5dp);
>>>>>>> 319555e7
    }
  }

  .separator {
    display: inline-block;
    width: 2px;
    height: 12px;
    margin: 0 3px 0 5px;
    vertical-align: middle;
    background: #313131;
  }

  p {
    line-height: 25px;
    margin-bottom: 0;
  }
}

.social-wrapper {
  text-align: center;
  right: 40px;

  a {
    @extend .transition;
    display: inline-block;
    vertical-align: middle;
    color: variables.$silver-color;
    font-size: 20px;
    margin-left: 15px;
    cursor: pointer;
    color: #fff;

    &:first-of-type {
      font-size: 20px;
    }
    &:hover {
      color: var(--primary);
    }
  }

  @media print {
    display: none;
  }
}<|MERGE_RESOLUTION|>--- conflicted
+++ resolved
@@ -34,24 +34,13 @@
   text-align: center;
 
   a {
-<<<<<<< HEAD
-    color: variables.$red-color;
-=======
-    @extend .transition;
     color: var(--primary-5dp);
->>>>>>> 319555e7
     font-weight: 600;
 
     @include utils.text-gradient();
 
     &:hover {
-<<<<<<< HEAD
-      color: variables.$red-color;
       background: #fff;
-      
-=======
-      color: var(--primary-5dp);
->>>>>>> 319555e7
     }
   }
 
