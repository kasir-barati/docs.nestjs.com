@use '../../../scss/variables';
@use '../../../scss/utils';

:host {
  background: var(--header-background);
  display: block;
  width: 100%;
  height: 70px;
  position: fixed;
  z-index: 10000;
  width: 100%;
  height: 105px;

  @media print {
    position: relative;
  }
}

.top-bar {
  background: #0a0a0a;
  text-align: center;
  height: 35px;
  padding: 4px;
  letter-spacing: 0.2px;
  box-sizing: border-box;

  span {
    margin: 0;
  }

  a {
    color: #fff;
    font-weight: 600;
    font-size: 18px;
    @include utils.media(small) {
      font-size: 15px;
    }
  }
}

.new {
<<<<<<< HEAD
  background: var(--primary-gradient);
=======
  background: #232323;
  color: var(--label-new);
  border: 1px solid var(--label-new);
>>>>>>> 319555e7
  font-size: 11px;
  padding: 2px 4px;
  border-radius: 2px;
  margin-right: 2px;
  -webkit-text-fill-color: #fff;
}

header {
  display: block;
  position: relative;
  background: variables.$black-color;
  width: 100%;
  height: 70px;
  z-index: 10000;
}

.icon-wrapper {
  @extend .transition;
  height: 100%;
  width: 80px;
  top: 0;
  bottom: 0;
  display: inline-block;
  position: relative;
  z-index: 10000;
  border: none;
  background: transparent;

  &:hover {
    cursor: pointer;
    background: #212121;
  }
  &.opened {
    width: 250px;

    @include utils.media(large) {
      width: 250px;
    }
    @include utils.media(normal) {
      width: 80px;
    }
  }
  .nav-icon {
    @extend .center-element;

    svg {
      width: 30px;
      height: 30px;
      fill: #fff;
    }
  }
  @include utils.media(medium) {
    background: transparent;
  }

  @media print {
    display: none;
  }
}

:host ::ng-deep .logo-wrapper {
  display: inline-block;
  height: 100%;
  text-align: center;
  vertical-align: top;
  padding-left: 85px;

  @include utils.media(large) {
    padding-left: 15px;
  }
  @include utils.media(medium) {
    padding-left: 10px;
  }

  a {
    display: inline-block;
    padding-top: 10px;
  }
  @media print {
    left: 50%;
    position: relative;
    transform: translate(-50%, 0%);
    padding: 0;
  }
}

.menu-wrapper {
  @extend .center-top;
  position: relative;
  float: right;
  padding: 14px 25px;

  @media (min-width: 1500px) {
    margin-right: 80px;
  }

  @media (max-width: 1499px) {
    li:first-of-type {
      display: none;
    }

    .search-wrapper {
      margin-right: 0;
    }
  }

  @media (max-width: 1250px) {
    padding: 14px 5px;
  }

  @media (max-width: 1150px) {
    ul {
      display: none !important;
    }
  }

  @media (max-width: 600px) {
    .search-wrapper {
      display: none;
    }
  }

  @include utils.media(large) {
    margin-right: 0;
    padding: 14px 5px;
  }

  @include utils.media(normal) {
    ul {
      display: none !important;
    }
  }

  @include utils.media(small) {
    .search-wrapper {
      display: none;
    }
  }
  ul {
    display: inline-block;
    vertical-align: middle;
    padding: 0;
  }

  li {
    display: inline-block;
    vertical-align: middle;
    margin-left: 30px;

    &:first-of-type {
      margin-left: 0;
    }

    &:last-of-type a {
      @include utils.radius(2px);
      transition: none;
      padding: 4px 6px;
<<<<<<< HEAD
      background: variables.$red-gradient;
=======
      background: var(--primary);
>>>>>>> 319555e7

      &:hover {
        background: #262626;
      }
    }

    @include utils.media(large) {
      margin-left: 20px;
    }
  }

  a {
    @extend .transition-fast;
    color: #fff;
    text-transform: uppercase;
    font-size: 14px;
    font-weight: 600;

    &:hover {
      color: var(--primary);
    }
  }
  @media print {
    display: none;
  }
}

.workshop-wrapper {
  float: right;
  padding: 14px 25px;

  @include utils.media(medium) {
    padding: 23px 15px;
  }

  @include utils.media(small) {
    display: none;
  }

  img {
    margin-right: 10px;
    width: 55px;
    @include utils.media(medium) {
      display: none !important;
    }
  }

  img,
  .workshop-info {
    display: inline-block;
    vertical-align: middle;
  }

  h3 {
    font-size: 15px;
    font-weight: 400;
    color: #fff;
    margin: 0;
  }

  .short-title {
    display: none;
    @include utils.media(medium) {
      display: block;
    }
  }

  .long-title {
    @include utils.media(medium) {
      display: none;
    }
  }

  a {
    color: #03a9f4;
    font-weight: 600;
    font-size: 12px;
    position: relative;

    &:hover {
      color: var(--primary);
      &::after {
        background: var(--primary);
      }
    }

    &::after {
      content: '';
      display: block;
      background: #246081;
      height: 2px;
      left: 0;
      right: 0;
      bottom: -1px;
      position: absolute;
    }
  }

  span {
    display: inline-block;
    padding: 1px 2px;
    font-weight: 700;
    background: -webkit-linear-gradient(#ee2943, #d31e5a);
    background: -o-linear-gradient(#ee2943, #d31e5a);
    background: -moz-linear-gradient(#ee2943, #d31e5a);
    background: linear-gradient(#ee2943, #d31e5a); /* Standard syntax */
  }
}

@media (max-width: 480px) {
  .workshop-wrapper {
    display: none;
  }

  :host ::ng-deep .logo-wrapper {
    width: 100%;
  }

  .icon-wrapper {
    position: absolute;
  }
}

.fa-stack-overflow {
  font-size: 18px;
}

.mobile-nav-icon {
  display: none;
  width: 25px;
  margin-top: 5px;
  cursor: pointer;

  @include utils.media(large) {
    display: inline-block;
  }

  span,
  &::after,
  &::before {
    content: '';
    background: #fff;
    display: block;
    height: 2px;
    width: 100%;
  }

  span {
    margin: 6px 0;
  }
}

.desktop-nav-icon {
  @include utils.media(large) {
    display: none;
  }
}

.search-wrapper {
  margin-right: 2em;
  height: 100%;
  display: inline-block;
  position: relative;
}

.search-icon,
:host ::ng-deep .DocSearch-Search-Icon {
  position: absolute;
  margin-top: 7px;
  color: #a5a5a5 !important;
  font-size: 14px;
  width: 14px;
}

:host ::ng-deep .DocSearch-Search-Icon {
  @media (max-width: 1150px) {
    margin-top: 0;
  }
}

.search-input,
::ng-deep .DocSearch-Button {
  background: transparent;
  border: 0;
  border-bottom: 2px solid #414141;
  padding: 5px 20px 5px 28px;
  color: #fff;
  font-family: 'Source Sans Pro', 'Helvetica Neue', sans-serif;
  font-display: swap;
  font-size: 14px;
  outline: 0 !important;
  transition: all 90ms ease-in-out;
  width: 215px;

  &:active,
  &:focus {
    border-bottom-color: var(--primary);
    width: 190px;
  }

  @media (min-width: 1200px) and (max-width: 1300px) {
    width: 190px;
  }
}

::ng-deep .DocSearch-Button:hover,
::ng-deep .DocSearch-Button:active
::ng-deep .DocSearch-Button:focus {
  border-bottom-color: variables.$red-color;
  width: 240px;
  
  @media (min-width: 1200px) and (max-width: 1300px) {
    width: 190px;
  }
}

.search-input::placeholder {
  color: #a5a5a5;
  opacity: 1;
}

::ng-deep .DocSearch-Button {
  border-radius: 0;
  color: #a5a5a5;
  padding: 5px;
}

::ng-deep .DocSearch-Button-Placeholder {
  padding-left: 30px;
  font-size: 14px;
  margin-top: 7px;
  display: block !important;

  @media (max-width: 1150px) {
    margin-top: 0;
  }
}

::ng-deep .DocSearch-Button-Keys {
  display: none;
}

::ng-deep .DocSearch-Button:active, 
::ng-deep .DocSearch-Button:focus, 
::ng-deep.DocSearch-Button:hover {
  color: #a5a5a5;
}

.close-icon {
  position: absolute;
  right: 0;
  width: 15px;
  height: 15px;
  top: 10px;
  cursor: pointer;
  visibility: hidden;
  transition: all 90ms ease-in-out;

  &.visible {
    visibility: visible;
  }

  &::after,
  &::before {
    content: '';
    background: var(--primary);
    display: block;
    height: 2px;
    position: absolute;
    width: 15px;
  }

  &::after {
    transform: rotate(45deg) translateY(3px);
  }

  &::before {
    transform: rotate(-45deg) translateY(3px);
  }
}

@media (max-width: 1300px) {
  .shop-link {
    display: none !important;
  }
}<|MERGE_RESOLUTION|>--- conflicted
+++ resolved
@@ -9,7 +9,7 @@
   position: fixed;
   z-index: 10000;
   width: 100%;
-  height: 105px;
+  height: 70px;
 
   @media print {
     position: relative;
@@ -39,13 +39,7 @@
 }
 
 .new {
-<<<<<<< HEAD
   background: var(--primary-gradient);
-=======
-  background: #232323;
-  color: var(--label-new);
-  border: 1px solid var(--label-new);
->>>>>>> 319555e7
   font-size: 11px;
   padding: 2px 4px;
   border-radius: 2px;
@@ -56,7 +50,7 @@
 header {
   display: block;
   position: relative;
-  background: variables.$black-color;
+  background: var(--header-background);
   width: 100%;
   height: 70px;
   z-index: 10000;
@@ -139,7 +133,7 @@
   padding: 14px 25px;
 
   @media (min-width: 1500px) {
-    margin-right: 80px;
+    margin-right: 30px;
   }
 
   @media (max-width: 1499px) {
@@ -152,8 +146,12 @@
     }
   }
 
-  @media (max-width: 1250px) {
+  @media (max-width: 1350px) {
     padding: 14px 5px;
+
+    li:nth-of-type(3) {
+      display: none;
+    }
   }
 
   @media (max-width: 1150px) {
@@ -203,11 +201,7 @@
       @include utils.radius(2px);
       transition: none;
       padding: 4px 6px;
-<<<<<<< HEAD
       background: variables.$red-gradient;
-=======
-      background: var(--primary);
->>>>>>> 319555e7
 
       &:hover {
         background: #262626;
@@ -227,7 +221,7 @@
     font-weight: 600;
 
     &:hover {
-      color: var(--primary);
+      color: var(--primary-4dp);
     }
   }
   @media print {
@@ -408,7 +402,7 @@
     width: 190px;
   }
 
-  @media (min-width: 1200px) and (max-width: 1300px) {
+  @media (max-width: 1300px) {
     width: 190px;
   }
 }
