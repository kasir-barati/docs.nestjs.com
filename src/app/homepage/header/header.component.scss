<<<<<<< HEAD
@import '../../../scss/utils.scss';

:host {
  background: var(--header-background);
  display: block;
  width: 100%;
  height: 70px;
=======
@use '../../../scss/variables';
@use '../../../scss/utils';

:host {
>>>>>>> d81f4965
  position: fixed;
  z-index: 10000;
  width: 100%;
  height: 105px;

  @media print {
    position: relative;
  }
}

.top-bar {
  background: #0a0a0a;
  text-align: center;
  height: 35px;
  padding: 4px;
  letter-spacing: 0.2px;
  box-sizing: border-box;

  span {
    margin: 0;
  }

  a {
    color: #fff;
    font-weight: 600;
    font-size: 18px;
    @include utils.media(small) {
      font-size: 15px;
    }
  }
}

.new {
  background: #232323;
  color: #ea2845;
  border: 1px solid #ea2845;
  font-size: 11px;
  padding: 2px 4px;
  border-radius: 2px;
  margin-right: 2px;
}

header {
  display: block;
  position: relative;
  background: variables.$black-color;
  width: 100%;
  height: 70px;
  z-index: 10000;
}

.icon-wrapper {
  @extend .transition;
  height: 100%;
  width: 80px;
  top: 0;
  bottom: 0;
  display: inline-block;
  position: relative;
  z-index: 10000;
  border: none;
  background: transparent;

  &:hover {
    cursor: pointer;
    background: #212121;
  }
  &.opened {
    width: 250px;

    @include utils.media(large) {
      width: 250px;
    }
    @include utils.media(normal) {
      width: 80px;
    }
  }
  .nav-icon {
    @extend .center-element;

    svg {
      width: 30px;
      height: 30px;
      fill: #fff;
    }
  }
  @include utils.media(medium) {
    background: transparent;
  }

  @media print {
    display: none;
  }
}

:host ::ng-deep .logo-wrapper {
  display: inline-block;
  height: 100%;
  text-align: center;
  vertical-align: top;
  padding-left: 85px;

  @include utils.media(large) {
    padding-left: 15px;
  }
  @include utils.media(medium) {
    padding-left: 10px;
  }

  a {
    display: inline-block;
    padding-top: 10px;
  }
  @media print {
    left: 50%;
    position: relative;
    transform: translate(-50%, 0%);
    padding: 0;
  }
}

.menu-wrapper {
  @extend .center-top;
  position: relative;
  float: right;
  padding: 14px 25px;

  @media (min-width: 1500px) {
    margin-right: 80px;
  }

  @media (max-width: 1499px) {
    li:first-of-type {
      display: none;
    }

    .search-wrapper {
      margin-right: 0;
    }
  }

  @media (max-width: 1250px) {
    padding: 14px 5px;
  }

  @media (max-width: 1150px) {
    ul {
      display: none !important;
    }
  }

  @media (max-width: 600px) {
    .search-wrapper {
      display: none;
    }
  }

  @include utils.media(large) {
    margin-right: 0;
    padding: 14px 5px;
  }

  @include utils.media(normal) {
    ul {
      display: none !important;
    }
  }

  @include utils.media(small) {
    .search-wrapper {
      display: none;
    }
  }
  ul {
    display: inline-block;
    vertical-align: middle;
    padding: 0;
  }

  li {
    display: inline-block;
    vertical-align: middle;
    margin-left: 30px;

    &:first-of-type {
      margin-left: 0;
    }

    &:last-of-type a {
      @include utils.radius(2px);
      padding: 4px 6px;
<<<<<<< HEAD
      background: var(--primary);
=======
      background: variables.$red-color;
>>>>>>> d81f4965

      &:hover {
        background: #262626;
      }
    }

    @include utils.media(large) {
      margin-left: 20px;
    }
  }

  a {
    @extend .transition-fast;
    color: #fff;
    text-transform: uppercase;
    font-size: 14px;
    font-weight: 600;

    &:hover {
<<<<<<< HEAD
      color: var(--primary);
=======
      color: variables.$red-color;
>>>>>>> d81f4965
    }
  }
  @media print {
    display: none;
  }
}

.workshop-wrapper {
  float: right;
  padding: 14px 25px;

  @include utils.media(medium) {
    padding: 23px 15px;
  }

  @include utils.media(small) {
    display: none;
  }

  img {
    margin-right: 10px;
    width: 55px;
    @include utils.media(medium) {
      display: none !important;
    }
  }

  img,
  .workshop-info {
    display: inline-block;
    vertical-align: middle;
  }

  h3 {
    font-size: 15px;
    font-weight: 400;
    color: #fff;
    margin: 0;
  }

  .short-title {
    display: none;
    @include utils.media(medium) {
      display: block;
    }
  }

  .long-title {
    @include utils.media(medium) {
      display: none;
    }
  }

  a {
    color: #03a9f4;
    font-weight: 600;
    font-size: 12px;
    position: relative;

    &:hover {
<<<<<<< HEAD
      color: var(--primary);
      &::after {
        background: var(--primary);
=======
      color: variables.$red-color;
      &::after {
        background: variables.$red-color;
>>>>>>> d81f4965
      }
    }

    &::after {
      content: '';
      display: block;
      background: #246081;
      height: 2px;
      left: 0;
      right: 0;
      bottom: -1px;
      position: absolute;
    }
  }

  span {
    display: inline-block;
    padding: 1px 2px;
    font-weight: 700;
    background: -webkit-linear-gradient(#ee2943, #d31e5a);
    background: -o-linear-gradient(#ee2943, #d31e5a);
    background: -moz-linear-gradient(#ee2943, #d31e5a);
    background: linear-gradient(#ee2943, #d31e5a); /* Standard syntax */
  }
}

@media (max-width: 480px) {
  .workshop-wrapper {
    display: none;
  }

  :host ::ng-deep .logo-wrapper {
    width: 100%;
  }

  .icon-wrapper {
    position: absolute;
  }
}

.fa-stack-overflow {
  font-size: 18px;
}

.mobile-nav-icon {
  display: none;
  width: 25px;
  margin-top: 5px;
  cursor: pointer;

  @include utils.media(large) {
    display: inline-block;
  }

  span,
  &::after,
  &::before {
    content: '';
    background: #fff;
    display: block;
    height: 2px;
    width: 100%;
  }

  span {
    margin: 6px 0;
  }
}

.desktop-nav-icon {
  @include utils.media(large) {
    display: none;
  }
}

.search-wrapper {
  margin-right: 2em;
  height: 100%;
  display: inline-block;
  position: relative;
}

.search-icon,
:host ::ng-deep .DocSearch-Search-Icon {
  position: absolute;
  margin-top: 7px;
  color: #a5a5a5 !important;
  font-size: 14px;
  width: 14px;
}

:host ::ng-deep .DocSearch-Search-Icon {
  @media (max-width: 1150px) {
    margin-top: 0;
  }
}

.search-input,
::ng-deep .DocSearch-Button {
  background: transparent;
  border: 0;
  border-bottom: 2px solid #414141;
  padding: 5px 20px 5px 28px;
  color: #fff;
  font-family: 'Source Sans Pro', 'Helvetica Neue', sans-serif;
  font-display: swap;
  font-size: 14px;
  outline: 0 !important;
  transition: all 90ms ease-in-out;
  width: 215px;

  &:active,
  &:focus {
<<<<<<< HEAD
    border-bottom-color: var(--primary);
=======
    border-bottom-color: variables.$red-color;
    width: 190px;
  }

  @media (min-width: 1200px) and (max-width: 1300px) {
    width: 190px;
  }
}

::ng-deep .DocSearch-Button:hover,
::ng-deep .DocSearch-Button:active
::ng-deep .DocSearch-Button:focus {
  border-bottom-color: variables.$red-color;
  width: 240px;
  
  @media (min-width: 1200px) and (max-width: 1300px) {
>>>>>>> d81f4965
    width: 190px;
  }
}

.search-input::placeholder {
  color: #a5a5a5;
  opacity: 1;
}

::ng-deep .DocSearch-Button {
  border-radius: 0;
  color: #a5a5a5;
  padding: 5px;
}

::ng-deep .DocSearch-Button-Placeholder {
  padding-left: 30px;
  font-size: 14px;
  margin-top: 7px;
  display: block !important;

  @media (max-width: 1150px) {
    margin-top: 0;
  }
}

::ng-deep .DocSearch-Button-Keys {
  display: none;
}

::ng-deep .DocSearch-Button:active, 
::ng-deep .DocSearch-Button:focus, 
::ng-deep.DocSearch-Button:hover {
  color: #a5a5a5;
}

.close-icon {
  position: absolute;
  right: 0;
  width: 15px;
  height: 15px;
  top: 10px;
  cursor: pointer;
  visibility: hidden;
  transition: all 90ms ease-in-out;

  &.visible {
    visibility: visible;
  }

  &::after,
  &::before {
    content: '';
<<<<<<< HEAD
    background: var(--primary);
=======
    background: variables.$red-color;
>>>>>>> d81f4965
    display: block;
    height: 2px;
    position: absolute;
    width: 15px;
  }

  &::after {
    transform: rotate(45deg) translateY(3px);
  }

  &::before {
    transform: rotate(-45deg) translateY(3px);
  }
}

@media (max-width: 1300px) {
  .shop-link {
    display: none !important;
  }
}<|MERGE_RESOLUTION|>--- conflicted
+++ resolved
@@ -1,17 +1,11 @@
-<<<<<<< HEAD
-@import '../../../scss/utils.scss';
+@use '../../../scss/variables';
+@use '../../../scss/utils';
 
 :host {
   background: var(--header-background);
   display: block;
   width: 100%;
   height: 70px;
-=======
-@use '../../../scss/variables';
-@use '../../../scss/utils';
-
-:host {
->>>>>>> d81f4965
   position: fixed;
   z-index: 10000;
   width: 100%;
@@ -203,11 +197,7 @@
     &:last-of-type a {
       @include utils.radius(2px);
       padding: 4px 6px;
-<<<<<<< HEAD
       background: var(--primary);
-=======
-      background: variables.$red-color;
->>>>>>> d81f4965
 
       &:hover {
         background: #262626;
@@ -227,11 +217,7 @@
     font-weight: 600;
 
     &:hover {
-<<<<<<< HEAD
       color: var(--primary);
-=======
-      color: variables.$red-color;
->>>>>>> d81f4965
     }
   }
   @media print {
@@ -292,15 +278,9 @@
     position: relative;
 
     &:hover {
-<<<<<<< HEAD
       color: var(--primary);
       &::after {
         background: var(--primary);
-=======
-      color: variables.$red-color;
-      &::after {
-        background: variables.$red-color;
->>>>>>> d81f4965
       }
     }
 
@@ -414,10 +394,7 @@
 
   &:active,
   &:focus {
-<<<<<<< HEAD
     border-bottom-color: var(--primary);
-=======
-    border-bottom-color: variables.$red-color;
     width: 190px;
   }
 
@@ -433,7 +410,6 @@
   width: 240px;
   
   @media (min-width: 1200px) and (max-width: 1300px) {
->>>>>>> d81f4965
     width: 190px;
   }
 }
@@ -487,11 +463,7 @@
   &::after,
   &::before {
     content: '';
-<<<<<<< HEAD
     background: var(--primary);
-=======
-    background: variables.$red-color;
->>>>>>> d81f4965
     display: block;
     height: 2px;
     position: absolute;
