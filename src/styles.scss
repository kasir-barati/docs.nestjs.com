@use './scss/hljs';
@use './scss/variables';
@use './scss/utils';
@use './scss/theme.scss';

:root {
  --docsearch-primary-color: #ed2945;
  --docsearch-highlight-color: #ed2945;
  --docsearch-logo-color: #ed2945;
  --docsearch-modal-background: #fafafa;
  --docsearch-searchbox-focus-background: transparent;
  --docsearch-searchbox-shadow: none;
  --primary-color: #ea2845;
  --primary-accent-color: #ea2868;
  --primary-gradient: linear-gradient(90deg, var(--primary-color) 0%, var(--primary-accent-color) 100%);
}

html[mode='dark'] {
  @extend .dark-mode;
}

html[mode='light'] {
  @extend .light-mode;
}

body {
  font-size: 16px;
  font-weight: 400;
  // letter-spacing: 0.2px;
  font-family: 'Source Sans Pro', 'Helvetica Neue', sans-serif;
  font-display: swap;
  background-color: var(--background);
  color: var(--color);
  margin: 0;
  -webkit-font-smoothing: antialiased;
  -webkit-transition: background 200ms cubic-bezier(0.7, 0, 0.3, 1);
  -moz-transition: background 200ms cubic-bezier(0.7, 0, 0.3, 1);
  -ms-transition: background 200ms cubic-bezier(0.7, 0, 0.3, 1);
  -o-transition: background 200ms cubic-bezier(0.7, 0, 0.3, 1);
  transition: background 200ms cubic-bezier(0.7, 0, 0.3, 1);
}

a {
  text-decoration: none;
}

strong {
  color: var(--color-1dp);
  font-weight: 600;
}

hr {
  width: 40px;
  height: 4px;
<<<<<<< HEAD
  background: variables.$red-gradient;
=======
  background: var(--primary);
>>>>>>> 319555e7
  border: 0;
  margin: 50px 0;
}

h4 {
  font-size: 20px;
}

blockquote {
  line-height: 1.6;
  position: relative;
  margin: 35px 0;
  background: var(--error-background);
  padding: 20px;
  border-radius: 3px;

  &::before {
    height: 100%;
    width: 4px;
    content: '';
<<<<<<< HEAD
    background: variables.$red-gradient;
=======
    background: var(--primary);
>>>>>>> 319555e7
    display: block;
    position: absolute;
    top: 0;
    bottom: 0;
    left: 0;
    border-top-left-radius: 3px;
    border-bottom-left-radius: 3px;
  }

  strong {
<<<<<<< HEAD
    color: variables.$red-color;
    @include utils.text-gradient();
    
=======
    color: var(--primary);
>>>>>>> 319555e7
    &:first-of-type {
      display: block;
      text-transform: uppercase;
      font-size: 15px;
      font-weight: bold;
    }
  }

  &.warning {
    background: var(--warning-background);
    &::before {
      background: var(--warning);
    }
    strong,
    a {
      color: var(--warning-color);
    }
  }

  &.info {
    background: var(--info-background);
    &::before {
      background: var(--info);
    }
    strong,
    a {
      color: var(--info-color);
    }
  }
}

figure {
  margin: 60px 30px;
  text-align: center;
  @include utils.media(medium) {
    margin: 60px 0;
  }

  img, iframe {
    max-width: 100%;
    box-shadow: 0 0 50px 0 rgba(0, 0, 0, 0.08);
  }

  img {
    height: auto;
  }
}

.illustrative-image {
  filter: var(--images-filter);
  box-shadow: var(--images-box-shadow);
}

figcaption {
  color: rgba(variables.$silver-color, 0.9);
  font-size: 16px;
  margin: 20px 0;

  p {
    font-size: 16px;
  }
}

table {
  width: 100%;
  margin: 40px 0;
}

tr {
  @include utils.media(medium) {
    margin-bottom: 20px;
    display: block;

    &:last-of-type {
      margin-bottom: 0;
    }
  }
}

th {
  padding: 20px;
  background: var(--background-1dp);
}

tr:nth-of-type(even) td {
  background: var(--background-1dp);
}

tr:nth-of-type(odd) td:first-of-type {
  border-right: 1px solid var(--background-2dp);

  @include utils.media(medium) {
    border-right: 0;
    border-bottom: 1px solid var(--background-2dp);
  }
}

tr:nth-of-type(even) td:first-of-type {
  border-right: 1px solid var(--background);
  @include utils.media(medium) {
    border-right: 0;
    border-bottom: 1px solid var(--background);
  }
}

tr td {
  padding: 20px 30px;
  vertical-align: top;

  @include utils.media(medium) {
    display: block;
    padding: 20px;
  }
}

tr td span.table-code-asterisk {
  color: var(--inline-code-color);
  font-weight: 700;
}

.file-tree {
  background: var(--code-background);
  border: 4px solid rgba(var(--background-2dp), 0.8);
  margin: 40px 0;
  padding: 16px 32px;

  .item {
    display: block;
    line-height: 32px;
    font-size: 15px;
    color: var(--color-1dp);
  }

  .children {
    padding-left: 30px;
    position: relative;
    overflow: hidden;

    .item {
      position: relative;
    }

    .item:before {
      content: '';
      left: -18px;
      bottom: 16px;
      width: 16px;
      height: 9999px;
      position: absolute;
      border-width: 0 0 1px 1px;
      border-style: solid;
      border-color: #dbdbdb;
      border-radius: 0 0 0 3px;
    }
  }
}

.external {
  background: var(--background-2dp);

  &::before {
    background: #e8e8e8;
  }
}

/* start */
// rule for code snippet
.hide {
  display: none !important;
}
/* end */

.banner {
  padding: 2.5rem;
  margin: 2.5rem 0px;
  color: #fff;
  background-position: center center;
  background-repeat: no-repeat;
  background-size: cover;
  border-radius: 5px;
  text-align: left;

  h2 {
    color: #fff !important;
    font-size: 2.5rem;
    line-height: 2.5rem;
    margin: 0;

    span {
      color: #e31d61;
    }
  }

  ul {
    padding: 0;
    margin: 0;
    -webkit-columns: 2;
    -moz-columns: 2;
    column-count: 2;
    -moz-column-fill: balance;
    column-fill: balance;
    max-width: 450px;
    margin: 1.2rem 0;

    @media (max-width: 480px) {
      -webkit-columns: 1;
      -moz-columns: 1;
      column-count: 1;
    }
  }

  li {
    line-height: 2.5rem;
    display: block;
    position: relative;
  }

  ul span {
    background: rgba(7, 239, 143, 0.21);
    color: #07ef8f;
    border-radius: 50%;
    width: 25px;
    height: 25px;
    display: inline-block;
    position: relative;
    font-size: 12px;
    vertical-align: middle;
    margin-right: 15px;
  }

  li span svg {
    position: absolute;
    top: 54%;
    left: 50%;
    transform: translateX(-50%) translateY(-50%);
  }

  .btn-more {
    color: #fff;
    display: inline-block;
    text-transform: uppercase;
    font-size: 14px;
    font-weight: 600;
    border-radius: 2px;
    padding: 4px 13px;
    background: #e31d61;
    transition: none;
    position: relative;

    &:hover {
      color: #e31d61;
      background: transparent !important;
    }

    &::before {
      content: "";
      position: absolute;
      inset: 0;
      border-radius: 2px;
      padding: 2px;
      background: var(--primary-gradient);
      -webkit-mask: 
        linear-gradient(#fff 0 0) content-box, 
        linear-gradient(#fff 0 0);
      -webkit-mask-composite: xor;
              mask-composite: exclude;
      pointer-events: none;
      z-index: 2;
    }
  }
}

.DocSearch-Modal {
  margin-top: 120px;
  border-radius: 3px;
}

.DocSearch-Container {
  z-index: 20000;
  background: rgba(0, 0, 0, 0.6);
}

// Scollbar sidebar

app-menu::-webkit-scrollbar {
  width: 6px;
}

app-menu:hover::-webkit-scrollbar-thumb {
  background: #dedede;
  border-radius: 10px;
}

app-menu::-webkit-scrollbar-thumb:hover {
  -webkit-transition: #dedede 1s linear;
}<|MERGE_RESOLUTION|>--- conflicted
+++ resolved
@@ -12,7 +12,6 @@
   --docsearch-searchbox-shadow: none;
   --primary-color: #ea2845;
   --primary-accent-color: #ea2868;
-  --primary-gradient: linear-gradient(90deg, var(--primary-color) 0%, var(--primary-accent-color) 100%);
 }
 
 html[mode='dark'] {
@@ -52,11 +51,7 @@
 hr {
   width: 40px;
   height: 4px;
-<<<<<<< HEAD
   background: variables.$red-gradient;
-=======
-  background: var(--primary);
->>>>>>> 319555e7
   border: 0;
   margin: 50px 0;
 }
@@ -77,11 +72,7 @@
     height: 100%;
     width: 4px;
     content: '';
-<<<<<<< HEAD
     background: variables.$red-gradient;
-=======
-    background: var(--primary);
->>>>>>> 319555e7
     display: block;
     position: absolute;
     top: 0;
@@ -92,13 +83,9 @@
   }
 
   strong {
-<<<<<<< HEAD
     color: variables.$red-color;
     @include utils.text-gradient();
     
-=======
-    color: var(--primary);
->>>>>>> 319555e7
     &:first-of-type {
       display: block;
       text-transform: uppercase;
