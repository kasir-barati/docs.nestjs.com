<<<<<<< HEAD
@import '~@angular/material/prebuilt-themes/indigo-pink.css';

@import './scss/hljs.scss';
@import './scss/utils.scss';
@import './scss/theme.scss';
=======
@use './scss/hljs';
@use './scss/variables';
@use './scss/utils';
>>>>>>> d81f4965

:root {
  --docsearch-primary-color: variables.$red-color;
  --docsearch-highlight-color: variables.$red-color;
  --docsearch-logo-color: variables.$red-color;
  --docsearch-modal-background: #fafafa;
  --docsearch-searchbox-focus-background: transparent;
  --docsearch-searchbox-shadow: none;
}

html[mode='dark'] {
  @extend .dark-mode;
}

html[mode='light'] {
  @extend .light-mode;
}

body {
  font-size: 16px;
  font-weight: 400;
  // letter-spacing: 0.2px;
  font-family: 'Source Sans Pro', 'Helvetica Neue', sans-serif;
  font-display: swap;
<<<<<<< HEAD
  background-color: var(--background);
  color: var(--color);
=======
  color: variables.$grey-color;
>>>>>>> d81f4965
  margin: 0;
  -webkit-font-smoothing: antialiased;
  -webkit-transition: background 200ms cubic-bezier(0.7, 0, 0.3, 1);
  -moz-transition: background 200ms cubic-bezier(0.7, 0, 0.3, 1);
  -ms-transition: background 200ms cubic-bezier(0.7, 0, 0.3, 1);
  -o-transition: background 200ms cubic-bezier(0.7, 0, 0.3, 1);
  transition: background 200ms cubic-bezier(0.7, 0, 0.3, 1);
}

a {
  text-decoration: none;
}

strong {
  color: var(--color-1dp);
  font-weight: 600;
}

hr {
  width: 40px;
  height: 4px;
<<<<<<< HEAD
  background: var(--primary);
=======
  background: variables.$red-color;
>>>>>>> d81f4965
  border: 0;
  margin: 50px 0;
}

h4 {
  font-size: 20px;
}

blockquote {
  line-height: 1.6;
  position: relative;
  margin: 35px 0;
  background: var(--error-background);
  padding: 20px;
  border-radius: 3px;

  &::before {
    height: 100%;
    width: 4px;
    content: '';
<<<<<<< HEAD
    background: var(--primary);
=======
    background: variables.$red-color;
>>>>>>> d81f4965
    display: block;
    position: absolute;
    top: 0;
    bottom: 0;
    left: 0;
    border-top-left-radius: 3px;
    border-bottom-left-radius: 3px;
  }

  strong {
<<<<<<< HEAD
    color: var(--primary);
=======
    color: variables.$red-color;
>>>>>>> d81f4965
    &:first-of-type {
      display: block;
      text-transform: uppercase;
      font-size: 15px;
      font-weight: bold;
    }
  }

  &.warning {
    background: var(--warning-background);
    &::before {
      background: var(--warning);
    }
    strong,
    a {
      color: var(--warning-color);
    }
  }

  &.info {
    background: var(--info-background);
    &::before {
      background: var(--info);
    }
    strong,
    a {
      color: var(--info-color);
    }
  }
}

figure {
  margin: 60px 30px;
  text-align: center;
  @include utils.media(medium) {
    margin: 60px 0;
  }

  img, iframe {
    max-width: 100%;
    box-shadow: 0 0 50px 0 rgba(0, 0, 0, 0.08);
  }

  img {
    height: auto;
  }
}

figcaption {
<<<<<<< HEAD
=======
  color: rgba(variables.$silver-color, 0.9);
>>>>>>> d81f4965
  font-size: 16px;
  margin: 20px 0;

  p {
    font-size: 16px;
  }
}

table {
  width: 100%;
  margin: 40px 0;
}

tr {
  @include utils.media(medium) {
    margin-bottom: 20px;
    display: block;

    &:last-of-type {
      margin-bottom: 0;
    }
  }
}

th {
  padding: 20px;
  background: #efefef;
}

tr:nth-of-type(even) td {
  background: var(--background-1dp);
}

tr:nth-of-type(odd) td:first-of-type {
  border-right: 1px solid var(--background-2dp);

  @include utils.media(medium) {
    border-right: 0;
    border-bottom: 1px solid var(--background-2dp);
  }
}

tr:nth-of-type(even) td:first-of-type {
<<<<<<< HEAD
  border-right: 1px solid var(--background);
  @include media(medium) {
=======
  border-right: 1px solid #fff;
  @include utils.media(medium) {
>>>>>>> d81f4965
    border-right: 0;
    border-bottom: 1px solid var(--background);
  }
}

tr td {
  padding: 20px 30px;
  vertical-align: top;

  @include utils.media(medium) {
    display: block;
    padding: 20px;
  }
}

tr td span.table-code-asterisk {
  color: var(--inline-code-color);
  font-weight: 700;
}

.file-tree {
  background: var(--code-background);
  border: 4px solid rgba(var(--background-2dp), 0.8);
  margin: 40px 0;
  padding: 16px 32px;

  .item {
    display: block;
    line-height: 32px;
    font-size: 15px;
    color: var(--color-1dp);
  }

  .children {
    padding-left: 30px;
    position: relative;
    overflow: hidden;

    .item {
      position: relative;
    }

    .item:before {
      content: '';
      left: -18px;
      bottom: 16px;
      width: 16px;
      height: 9999px;
      position: absolute;
      border-width: 0 0 1px 1px;
      border-style: solid;
      border-color: #dbdbdb;
      border-radius: 0 0 0 3px;
    }
  }
}

.external {
  background: #f7f7f7;

  &::before {
    background: #e8e8e8;
  }
}

<<<<<<< HEAD
// SCROLLBAR
.ps > .ps__scrollbar-y-rail {
  width: 10px;
}

.ps:hover > .ps__scrollbar-y-rail > .ps__scrollbar-y,
.ps > .ps__scrollbar-y-rail:hover > .ps__scrollbar-y,
.ps > .ps__scrollbar-y-rail:active > .ps__scrollbar-y {
  width: 6px !important;
  background: var(--color-1dp);
}

.ps > .ps__scrollbar-y-rail > .ps__scrollbar-y {
  border-radius: 0;
  -webkit-border-radius: 0;
}

=======
/* start */
// rule for code snippet
>>>>>>> d81f4965
.hide {
  display: none !important;
}
/* end */

.banner {
  padding: 2.5rem;
  margin: 2.5rem 0px;
  color: #fff;
  background-position: center center;
  background-repeat: no-repeat;
  background-size: cover;
  border-radius: 5px;
  text-align: left;

  h2 {
    color: #fff !important;
    font-size: 2.5rem;
    line-height: 2.5rem;
    margin: 0;

    span {
      color: #e31d61;
    }
  }

  ul {
    padding: 0;
    margin: 0;
    -webkit-columns: 2;
    -moz-columns: 2;
    column-count: 2;
    -moz-column-fill: balance;
    column-fill: balance;
    max-width: 450px;
    margin: 1.2rem 0;

    @media (max-width: 480px) {
      -webkit-columns: 1;
      -moz-columns: 1;
      column-count: 1;
    }
  }

  li {
    line-height: 2.5rem;
    display: block;
    position: relative;
  }

  ul span {
    background: rgba(7, 239, 143, 0.21);
    color: #07ef8f;
    border-radius: 50%;
    width: 25px;
    height: 25px;
    display: inline-block;
    position: relative;
    font-size: 12px;
    vertical-align: middle;
    margin-right: 15px;
  }

  li span svg {
    position: absolute;
    top: 54%;
    left: 50%;
    transform: translateX(-50%) translateY(-50%);
  }

  .btn-more {
    color: #fff;
    display: inline-block;
    text-transform: uppercase;
    font-size: 14px;
    font-weight: 600;
    border-radius: 2px;
    padding: 2px 13px;
    background: #e31d61;
    border: 2px solid #e31d61;
    transition: all 100ms linear;

    &:hover {
      color: #e31d61;
      background: transparent;
    }
  }
}

.DocSearch-Modal {
  margin-top: 120px;
  border-radius: 3px;
}

.DocSearch-Container {
  z-index: 20000;
  background: rgba(0, 0, 0, 0.6);
}

// Scollbar sidebar

app-menu::-webkit-scrollbar {
  width: 6px;
}

app-menu:hover::-webkit-scrollbar-thumb {
  background: #dedede;
  border-radius: 10px;
}

app-menu::-webkit-scrollbar-thumb:hover {
  -webkit-transition: #dedede 1s linear;
}<|MERGE_RESOLUTION|>--- conflicted
+++ resolved
@@ -1,14 +1,6 @@
-<<<<<<< HEAD
-@import '~@angular/material/prebuilt-themes/indigo-pink.css';
-
-@import './scss/hljs.scss';
-@import './scss/utils.scss';
-@import './scss/theme.scss';
-=======
 @use './scss/hljs';
 @use './scss/variables';
 @use './scss/utils';
->>>>>>> d81f4965
 
 :root {
   --docsearch-primary-color: variables.$red-color;
@@ -33,12 +25,8 @@
   // letter-spacing: 0.2px;
   font-family: 'Source Sans Pro', 'Helvetica Neue', sans-serif;
   font-display: swap;
-<<<<<<< HEAD
   background-color: var(--background);
   color: var(--color);
-=======
-  color: variables.$grey-color;
->>>>>>> d81f4965
   margin: 0;
   -webkit-font-smoothing: antialiased;
   -webkit-transition: background 200ms cubic-bezier(0.7, 0, 0.3, 1);
@@ -60,11 +48,7 @@
 hr {
   width: 40px;
   height: 4px;
-<<<<<<< HEAD
   background: var(--primary);
-=======
-  background: variables.$red-color;
->>>>>>> d81f4965
   border: 0;
   margin: 50px 0;
 }
@@ -85,11 +69,7 @@
     height: 100%;
     width: 4px;
     content: '';
-<<<<<<< HEAD
     background: var(--primary);
-=======
-    background: variables.$red-color;
->>>>>>> d81f4965
     display: block;
     position: absolute;
     top: 0;
@@ -100,11 +80,7 @@
   }
 
   strong {
-<<<<<<< HEAD
     color: var(--primary);
-=======
-    color: variables.$red-color;
->>>>>>> d81f4965
     &:first-of-type {
       display: block;
       text-transform: uppercase;
@@ -154,10 +130,7 @@
 }
 
 figcaption {
-<<<<<<< HEAD
-=======
   color: rgba(variables.$silver-color, 0.9);
->>>>>>> d81f4965
   font-size: 16px;
   margin: 20px 0;
 
@@ -201,13 +174,8 @@
 }
 
 tr:nth-of-type(even) td:first-of-type {
-<<<<<<< HEAD
   border-right: 1px solid var(--background);
-  @include media(medium) {
-=======
-  border-right: 1px solid #fff;
-  @include utils.media(medium) {
->>>>>>> d81f4965
+  @include utils.media(medium) {
     border-right: 0;
     border-bottom: 1px solid var(--background);
   }
@@ -273,28 +241,8 @@
   }
 }
 
-<<<<<<< HEAD
-// SCROLLBAR
-.ps > .ps__scrollbar-y-rail {
-  width: 10px;
-}
-
-.ps:hover > .ps__scrollbar-y-rail > .ps__scrollbar-y,
-.ps > .ps__scrollbar-y-rail:hover > .ps__scrollbar-y,
-.ps > .ps__scrollbar-y-rail:active > .ps__scrollbar-y {
-  width: 6px !important;
-  background: var(--color-1dp);
-}
-
-.ps > .ps__scrollbar-y-rail > .ps__scrollbar-y {
-  border-radius: 0;
-  -webkit-border-radius: 0;
-}
-
-=======
 /* start */
 // rule for code snippet
->>>>>>> d81f4965
 .hide {
   display: none !important;
 }
