--- conflicted
+++ resolved
@@ -551,7 +551,6 @@
 });
 ```
 
-<<<<<<< HEAD
 #### Connection events
 
 You can listen to Mongoose [connection events](https://mongoosejs.com/docs/connections.html#connection-events) by using the `onConnectionCreate` configuration option. This allows you to implement custom logic whenever a connection is established. For instance, you can register event listeners for the `connected`, `open`, `disconnected`, `reconnected`, and `disconnecting` events, as demonstrated below:
@@ -593,14 +592,15 @@
 ```
 
 This provides a flexible way to manage connection events, enabling you to handle changes in connection status effectively.
-=======
-#### Subdocuments and subdocument arrays
-
-If you want to nest subdocuments within a parent document you can define your schema as shown below:
-
-```typescript
-@Schema
-class Name {
+
+#### Subdocuments
+
+To nest subdocuments within a parent document, you can define your schemas as follows:
+
+```typescript
+@@filename(name.schema)
+@Schema()
+export class Name {
   @Prop()
   firstName: string;
 
@@ -608,60 +608,46 @@
   lastName: string;
 }
 
-const NameSchema = SchemaFactory.createForClass(Name);
-
+export const NameSchema = SchemaFactory.createForClass(Name);
+```
+
+And then reference the subdocument in the parent schema:
+
+```typescript
+@@filename(person.schema)
 @Schema()
-class Person {
-
+export class Person {
   @Prop(NameSchema)
   name: Name;
 }
 
-const PersonSchema = SchemaFactory.createForClass(Person);
-
-type PersonDocumentOverride = {
+export const PersonSchema = SchemaFactory.createForClass(Person);
+
+export type PersonDocumentOverride = {
   name: Types.Subdocument<Types.ObjectId & Name>;
-}
-
-type PersonDocument = HydratedDocument<
-  Person,
-  PersonDocumentOverride
->;
-```
-
-If you want to have multiple documents you can use a subdocuments array. Important is to override the type of the property.
-
-```typescript
-@Schema
-class Name {
-  @Prop()
-  firstName: string;
-
-  @Prop()
-  lastName: string;
-}
-
-const NameSchema = SchemaFactory.createForClass(Name);
-
+};
+
+export type PersonDocument = HydratedDocument<Person, PersonDocumentOverride>;
+```
+
+If you want to include multiple subdocuments, you can use an array of subdocuments. It's important to override the type of the property accordingly:
+
+```typescript
+@@filename(name.schema)
 @Schema()
-class Person {
-
+export class Person {
   @Prop([NameSchema])
   name: Name[];
 }
 
-const PersonSchema = SchemaFactory.createForClass(Person);
-
-type PersonDocumentOverride = {
+export const PersonSchema = SchemaFactory.createForClass(Person);
+
+export type PersonDocumentOverride = {
   name: Types.DocumentArray<Name>;
-}
-
-type PersonDocument = HydratedDocument<
-  Person,
-  PersonDocumentOverride
->;
-```
->>>>>>> 7e8663c8
+};
+
+export type PersonDocument = HydratedDocument<Person, PersonDocumentOverride>;
+```
 
 #### Example
 
