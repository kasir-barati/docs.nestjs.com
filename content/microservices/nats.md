### NATS

[NATS](https://nats.io) is a simple, secure and high performance open source messaging system for cloud native applications, IoT messaging, and microservices architectures. The NATS server is written in the Go programming language, but client libraries to interact with the server are available for dozens of major programming languages. NATS supports both **At Most Once** and **At Least Once** delivery. It can run anywhere, from large servers and cloud instances, through edge gateways and even Internet of Things devices.

#### Installation

To start building NATS-based microservices, first install the required package:

```bash
$ npm i --save nats
```

#### Overview

To use the NATS transporter, pass the following options object to the `createMicroservice()` method:

```typescript
@@filename(main)
const app = await NestFactory.createMicroservice<MicroserviceOptions>(AppModule, {
  transport: Transport.NATS,
  options: {
    servers: ['nats://localhost:4222'],
  },
});
@@switch
const app = await NestFactory.createMicroservice(AppModule, {
  transport: Transport.NATS,
  options: {
    servers: ['nats://localhost:4222'],
  },
});
```

> info **Hint** The `Transport` enum is imported from the `@nestjs/microservices` package.

#### Options

The `options` object is specific to the chosen transporter. The <strong>NATS</strong> transporter exposes the properties described [here](https://github.com/nats-io/node-nats#connect-options).
Additionally, there is a `queue` property which allows you to specify the name of the queue that your server should subscribe to (leave `undefined` to ignore this setting). Read more about NATS queue groups <a href="https://docs.nestjs.com/microservices/nats#queue-groups">below</a>.

#### Client

Like other microservice transporters, you have <a href="https://docs.nestjs.com/microservices/basics#client">several options</a> for creating a NATS `ClientProxy` instance.

One method for creating an instance is to use the `ClientsModule`. To create a client instance with the `ClientsModule`, import it and use the `register()` method to pass an options object with the same properties shown above in the `createMicroservice()` method, as well as a `name` property to be used as the injection token. Read more about `ClientsModule` <a href="https://docs.nestjs.com/microservices/basics#client">here</a>.

```typescript
@Module({
  imports: [
    ClientsModule.register([
      {
        name: 'MATH_SERVICE',
        transport: Transport.NATS,
        options: {
          servers: ['nats://localhost:4222'],
        }
      },
    ]),
  ]
  ...
})
```

Other options to create a client (either `ClientProxyFactory` or `@Client()`) can be used as well. You can read about them <a href="https://docs.nestjs.com/microservices/basics#client">here</a>.

#### Request-response

For the **request-response** message style ([read more](https://docs.nestjs.com/microservices/basics#request-response)), the NATS transporter does not use the NATS built-in [Request-Reply](https://docs.nats.io/nats-concepts/reqreply) mechanism. Instead, a "request" is published on a given subject using the `publish()` method with a unique reply subject name, and responders listen on that subject and send responses to the reply subject. Reply subjects are directed back to the requestor dynamically, regardless of location of either party.

#### Event-based

For the **event-based** message style ([read more](https://docs.nestjs.com/microservices/basics#event-based)), the NATS transporter uses NATS built-in [Publish-Subscribe](https://docs.nats.io/nats-concepts/pubsub) mechanism. A publisher sends a message on a subject and any active subscriber listening on that subject receives the message. Subscribers can also register interest in wildcard subjects that work a bit like a regular expression. This one-to-many pattern is sometimes called fan-out.

#### Queue groups

NATS provides a built-in load balancing feature called [distributed queues](https://docs.nats.io/nats-concepts/queue). To create a queue subscription, use the `queue` property as follows:

```typescript
@@filename(main)
const app = await NestFactory.createMicroservice(AppModule, {
  transport: Transport.NATS,
  options: {
    servers: ['nats://localhost:4222'],
    queue: 'cats_queue',
  },
});
```

#### Context

In more sophisticated scenarios, you may want to access more information about the incoming request. When using the NATS transporter, you can access the `NatsContext` object.

```typescript
@@filename()
@MessagePattern('notifications')
getNotifications(@Payload() data: number[], @Ctx() context: NatsContext) {
  console.log(`Subject: ${context.getSubject()}`);
}
@@switch
@Bind(Payload(), Ctx())
@MessagePattern('notifications')
getNotifications(data, context) {
  console.log(`Subject: ${context.getSubject()}`);
}
```

> info **Hint** `@Payload()`, `@Ctx()` and `NatsContext` are imported from the `@nestjs/microservices` package.

#### Wildcards

A subscription may be to an explicit subject, or it may include wildcards.

```typescript
@@filename()
@MessagePattern('time.us.*')
getDate(@Payload() data: number[], @Ctx() context: NatsContext) {
  console.log(`Subject: ${context.getSubject()}`); // e.g. "time.us.east"
  return new Date().toLocaleTimeString(...);
}
@@switch
@Bind(Payload(), Ctx())
@MessagePattern('time.us.*')
getDate(data, context) {
  console.log(`Subject: ${context.getSubject()}`); // e.g. "time.us.east"
  return new Date().toLocaleTimeString(...);
}
```

<<<<<<< HEAD
#### Record builders

To configure message options, you can use the `NatsRecordBuilder` class. For example, to add `x-version` header, use the `setHeaders` method, as follows:

```typescript
import * as nats from 'nats';

// somewhere in your code
const headers = nats.headers();
headers.set('x-version', '1.0.0');

const message = { event: 'USER_CREATED' };
const record = new NatsRecordBuilder(message).setHeaders(headers).build();
this.client.send('notifications', record).subscribe(...);
```

> info **Hint** `NatsRecordBuilder` class is exported from the `@nestjs/microservices` package.
=======
#### Headers

It's possible to send headers with both request-response and event-based flows.

```typescript
import nats from 'nats';
import { NatsRecordBuilder } from '@nestjs/microservices';

const headers = nats.headers();
headers.set('x-version', '1.0.0');
const record = new NatsRecordBuilder(':cat:').setHeaders(headers).build();
client.send('replace-emoji', record);
```

And you can read those headers server-side as well, by accessing the NatsContext

```typescript
@@filename()
@MessagePattern('replace-emoji')
replaceEmoji(@Payload() data: string, @Ctx() context: NatsContext): string {
  const headers = context.getHeaders();
  return headers['x-version'] === '1.0.0' ? '🐱' : '🐈';
}
@@switch
@Bind(Payload(), Ctx())
@MessagePattern('replace-emoji')
replaceEmoji(data, context) {
  const headers = context.getHeaders();
  return headers['x-version'] === '1.0.0' ? '🐱' : '🐈';
}
```

In some cases you might want to configure headers for multiple requests, you can pass these as options to the ClientProxyFactory

```typescript
import { Module } from '@nestjs/common';
import { ClientProxyFactory, Transport } from '@nestjs/microservices';

@Module({
  providers: [
    {
      provide: 'API_v1',
      useFactory: () =>
        ClientProxyFactory.create({
          transport: Transport.NATS,
          options: {
            servers: ['nats://localhost:4222'],
            headers: { 'x-version': '1.0.0' },
          },
        }),
    },
  ],
})
export class ApiModule {}
```

> info **Hint** You could make this provider request-scoped and thus enable things like cross-protocol request tracing.
>>>>>>> 73471895
<|MERGE_RESOLUTION|>--- conflicted
+++ resolved
@@ -126,10 +126,9 @@
 }
 ```
 
-<<<<<<< HEAD
 #### Record builders
 
-To configure message options, you can use the `NatsRecordBuilder` class. For example, to add `x-version` header, use the `setHeaders` method, as follows:
+To configure message options, you can use the `NatsRecordBuilder` class (note: this is doable for event-based flows as well). For example, to add `x-version` header, use the `setHeaders` method, as follows:
 
 ```typescript
 import * as nats from 'nats';
@@ -138,28 +137,13 @@
 const headers = nats.headers();
 headers.set('x-version', '1.0.0');
 
-const message = { event: 'USER_CREATED' };
-const record = new NatsRecordBuilder(message).setHeaders(headers).build();
-this.client.send('notifications', record).subscribe(...);
+const record = new NatsRecordBuilder(':cat:').setHeaders(headers).build();
+this.client.send('replace-emoji', record).subscribe(...);
 ```
 
 > info **Hint** `NatsRecordBuilder` class is exported from the `@nestjs/microservices` package.
-=======
-#### Headers
 
-It's possible to send headers with both request-response and event-based flows.
-
-```typescript
-import nats from 'nats';
-import { NatsRecordBuilder } from '@nestjs/microservices';
-
-const headers = nats.headers();
-headers.set('x-version', '1.0.0');
-const record = new NatsRecordBuilder(':cat:').setHeaders(headers).build();
-client.send('replace-emoji', record);
-```
-
-And you can read those headers server-side as well, by accessing the NatsContext
+And you can read these headers on the server-side as well, by accessing the `NatsContext`, as follows:
 
 ```typescript
 @@filename()
@@ -177,7 +161,7 @@
 }
 ```
 
-In some cases you might want to configure headers for multiple requests, you can pass these as options to the ClientProxyFactory
+In some cases you might want to configure headers for multiple requests, you can pass these as options to the `ClientProxyFactory`:
 
 ```typescript
 import { Module } from '@nestjs/common';
@@ -201,5 +185,4 @@
 export class ApiModule {}
 ```
 
-> info **Hint** You could make this provider request-scoped and thus enable things like cross-protocol request tracing.
->>>>>>> 73471895
+> info **Hint** You could make this provider request-scoped and thus enable things like cross-protocol request tracing.